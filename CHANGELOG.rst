##########
Change Log
##########

All notable changes to this project will be documented in this file.
This project adheres to `Semantic Versioning <http://semver.org/>`_.


<<<<<<< HEAD
2.3.0
*****
* Added the ``AssertionManager.xor()``, ``AssertionManager.isdisjoint()`` and ``AssertionManager.length_hint()`` methods.
* Annotate most ``AssertionManager`` methods using Protocols.
* Moved Protocols to their own separate stub module.
* Cleaned up the ``_MetaAM`` metaclass.
=======
2.2.3
*****
* Windows bug fix: Check for the presence of the ``AssertionManager._isdir()``
  rather than the type of operating system.
>>>>>>> 66d7e711


2.2.2
*****
* Replaced `pycodestyle <https://pypi.org/project/pycodestyle/>`_ tests with
  `pytest-flake8 <https://pypi.org/project/pytest-flake8/>`_.
* Added tests using `doctest <https://docs.python.org/3/library/doctest.html>`_.


2.2.1
*****
* Added a mypy test.
* Further refined type annotations.


2.2.0
*****
* Marked AssertionLib as a typed package (`PEP 561 <https://www.python.org/dev/peps/pep-0561/>`_).
* Introduced updates and fixes to the type-annotations across the board.
* Exposed ``NDRepr``, ``aNDRepr`` and ``AbstractDataClass`` in the main ``__init__.py`` file.
* Added the ``__slots__`` attribute to ``AbstractDataClass``.
* Added the ``AssertionManager.any()`` and ``AssertionManager.all()`` methods.
* Added the ``post_process`` and ``message`` keywords to all
  ``AssertionManager`` assertion methods.


2.1.0
*****
* Made the recursion safeguard in ``AbstractDataClass`` thread-safe.
* Added the ``AbstractDataClass._str()`` function for creating string-representations of key/value pairs.
* Added the ``AbstractDataClass._eq()`` function for comparing two attribute values.
* Minor Improvements to ``Exception`` handling.


2.0.0
*****
* Added new ``AssertionManager()`` methods based on the builtin ``math`` module.
* Swapped the ``allclose()`` function with ``math.isclose()``.
  Note that one of its keyword arguments has now changed names from ``rtol`` to ``rel_tol``.
* Added tests for OSX.


1.1.1
*****
* Fixed an issue where ``AssertionManager.function_eq()`` would raise an ``AttributeError`` if
  the two functions ``__code__`` attributes were not equal in length.


1.1.0
*****
* Added the new ``AssertionManager.function_eq()`` method for testing the equivalency of functions.


1.0.0
*****
* Changed the license from lgpl-3.0 to apache-2.0.
* Added tests for ``AbstractDataClass``.
* Release of version 1.0.0.


0.1.5
*****
* Added the ``AssertionManager.shape_eq()`` method for comparing array shapes.
* Re-enabled all NumPy-related tests.
* Fixed indentation and attribute ordering in ``AbstractDataClass.__repr__()``: https://github.com/nlesc-nano/AssertionLib/commit/4d6c16d0d2bc85c92c52507605f026ee1ef1d06f.
* ``NDRepr._get_ndformatter()` no longer raises a ``TypeError`` when handling zero-sized arrays: https://github.com/nlesc-nano/AssertionLib/commit/e1601b5b41b53884436c51fd2ee98ff615447dac.


0.1.4
*****
* Reduced the ``AssertionManager()`` traceback verbosity.
* Added the ``AssertionManager.__call__()`` method which simply asserts the supplied value.
* A couple of docstring, codestyle and consistency improvements.
* Added tests for Python 3.8.


0.1.3
*****
* Added precautions against recursive calls of ``AbstractDataClass.__repr__()``, ``__eq__()`` and ``__hash__()``.
* Fixed a bug where ``AbstractDataClass.__repr__()`` would crash when passing empty instances.
* Deleted ``AbstractDataClass.__str__()``; rely on ``AbstractDataClass.__repr__()`` for printing.
* Setting ``AbstractDataClass._HASHABLE`` to ``False`` now truly removes the ``__hash__`` method.
* The frozenset stored in ``AbstractDataClass._PRIVATE_ATTR`` is now always added to class instances
  as a normal (unfrozen) set.


0.1.2
*****
* ``bind_callable()`` can now handle all types of keyword arguments.
* ``bind_callable()`` can now handle methods.


0.1.1
*****
* Added tests.


0.1.0
*****
* Release.


[Unreleased]
************
* Empty Python project directory structure.<|MERGE_RESOLUTION|>--- conflicted
+++ resolved
@@ -6,19 +6,18 @@
 This project adheres to `Semantic Versioning <http://semver.org/>`_.
 
 
-<<<<<<< HEAD
 2.3.0
 *****
 * Added the ``AssertionManager.xor()``, ``AssertionManager.isdisjoint()`` and ``AssertionManager.length_hint()`` methods.
 * Annotate most ``AssertionManager`` methods using Protocols.
 * Moved Protocols to their own separate stub module.
 * Cleaned up the ``_MetaAM`` metaclass.
-=======
+
+
 2.2.3
 *****
 * Windows bug fix: Check for the presence of the ``AssertionManager._isdir()``
   rather than the type of operating system.
->>>>>>> 66d7e711
 
 
 2.2.2
